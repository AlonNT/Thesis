"""
This file runs the experiments for patches-based learning, similar to
The Unreasonable Effectiveness of Patches in Deep Convolutional Kernels Methods
(https://arxiv.org/pdf/2101.07528.pdf)

(1) Collect patches from the dataset (to enable calculating later k-nearest-neighbors).
(2) ?Calculates whitening?
(3) Defines the model which will
"""
import argparse
import copy
from functools import partial
from math import ceil

import yaml
from torchvision.transforms.functional import hflip

import schemas.patches
import wandb

import numpy as np
import torch
import torch.nn as nn
import torch.nn.functional as F
import matplotlib.pyplot as plt
from matplotlib.patches import Rectangle

from loguru import logger
from typing import Callable, Optional, Tuple
from datetime import timedelta

from consts import CIFAR10_IMAGE_SIZE, N_CLASSES
from schemas.patches import Args, ArchitectureArgs
from utils import (configure_logger,
                   create_out_dir,
                   get_dataloaders,
                   Accumulator,
                   perform_train_step_regular,
                   evaluate_model, get_args, log_args, get_model_device, get_model_output_shape)

"""
Ideas

Bridge the gap between my implementation and theirs.
* Classifier architecture:
  Theirs:
  - Input image
    3 x 32 x 32
  - Twice (for positive / negative patches):
    + k-nearest-patches-mask
      2048 x 27 x 27
    + AvgPool(kernel_size=5, stride=3, ceil_mode=True)
      2048 x 9 x 9
    + AdaptiveAvgPool(output_size=6)
      2048 x 6 x 6
    + BatchNorm
      2048 x 6 x 6
    + Conv2d(2048, 128, kernel_size=1, stride=1)
      128 x 6 x 6
  - Addition (element-wise) of the two tensors corresponding to positive / negative patches
    128 x 6 x 6
  - Conv2d(128, 10, kernel_size=6, stride=1)
    10 x 1 x 1
  - AdaptiveAvgPool(output_size=1) 
    NO EFFECT since the size is already the target size.
    10 x 1 x 1
 
  Mine:
  - Input image
    3 x 32 x 32
  - Twice (for positive / negative patches):
    + k-nearest-patches-mask
      2048 x 27 x 27
    + AvgPool(kernel_size=5, stride=3, ceil_mode=True)
      2048 x 9 x 9
    + BatchNorm
      2048 x 9 x 9
    + Conv2d(2048, 128, kernel_size=1, stride=1)
      128 x 9 x 9
  - Addition (element-wise) of the two tensors corresponding to positive / negative patches
    128 x 9 x 9
  - Flatten
    10,368
  - Linear(10368, 10)
    10

* In the linear classifier experiments the AvgPool stride is 3 
  and in the 1-hidden-layer (i.e. ReLU in-between) it's 2. 
* Use the same learning-rate and scheduler.
* The data-loader they use for whitening / patches-extraction 
  is images with values in [0,1] (the only transform is ToTensor).
  The data-loader they use for training is unit-gaussian 
  with random cropping and horizontal flipping.

General improvements:
* Make a better use of patches - instead of random patches selection:
  + Cluster them (is it tractable?)
  + Iteratively improve the patches dictionary - random at the beginning 
    and then keep only the most "active" ones.

Experiments:
* Remove the AdaptiveAvgPool which reduce spatial size from 9x9 to 6x6.
* When adding negative batches simply concat and don't duplicate all layers.
* Use ReLU after the bottle-neck layer (conv 1x1) to make it non-linear. They reached accuracy 88.53% at epoch 140/174.
* Check if horizontal flipping of the patches helps.
"""


def calculate_smaller_than_kth_value_mask(x: torch.Tensor, k: int) -> torch.Tensor:
    return torch.less(x, x.kthvalue(dim=1, k=k + 1, keepdim=True).values)


class ClassifierOnPatchBasedEmbedding(nn.Module):
    def __init__(self,
                 args: ArchitectureArgs,
                 kernel_convolution: torch.Tensor,
                 bias_convolution: torch.Tensor,
                 input_image_spatial_size: int = CIFAR10_IMAGE_SIZE):
        super(ClassifierOnPatchBasedEmbedding, self).__init__()

        self.args = args
        self.embedding_n_channels = (2 ** (int(args.add_negative_patches_as_more_patches) +
                                           int(args.add_flipped_patches))) * args.n_patches

        embedding_spatial_size = input_image_spatial_size - args.patch_size + 1
        pooled_embedding_dim = ceil((embedding_spatial_size - args.pool_size) / args.pool_stride + 1)
        conv_input_spatial_size = pooled_embedding_dim if args.use_avg_pool else embedding_spatial_size
        if args.use_adaptive_avg_pool:
            conv_input_spatial_size = 6
        conv_output_spatial_size = conv_input_spatial_size - args.conv_kernel_size + 1
        intermediate_n_features = args.n_channels * (conv_output_spatial_size ** 2)

        self.patch_based_embedding = PatchBasedEmbedding(args, kernel_convolution, bias_convolution)
        self.avg_pool = nn.AvgPool2d(args.pool_size, args.pool_stride, ceil_mode=True) if args.use_avg_pool else None
        self.adaptive_avg_pool = torch.nn.AdaptiveAvgPool2d(output_size=6) if args.use_adaptive_avg_pool else None
        self.flatten = nn.Flatten()
        self.bottleneck_relu = nn.ReLU() if args.use_relu_after_bottleneck else None
        self.final_layer = nn.Linear(in_features=intermediate_n_features, out_features=N_CLASSES)

        if not args.add_negative_patches_as_network_branch:
            self.batch_norm = nn.BatchNorm2d(self.embedding_n_channels) if args.use_batch_norm else None
            self.bottle_neck_conv = nn.Conv2d(in_channels=self.embedding_n_channels,
                                              out_channels=args.n_channels,
                                              kernel_size=args.conv_kernel_size)
        else:
            self.batch_norm_1 = nn.BatchNorm2d(args.n_patches) if args.use_batch_norm else None
            self.batch_norm_2 = nn.BatchNorm2d(args.n_patches) if args.use_batch_norm else None
            self.bottle_neck_conv_1 = nn.Conv2d(in_channels=args.n_patches,
                                                out_channels=args.n_channels,
                                                kernel_size=args.conv_kernel_size)
            self.bottle_neck_conv_2 = nn.Conv2d(in_channels=args.n_patches,
                                                out_channels=args.n_channels,
                                                kernel_size=args.conv_kernel_size)

        self.scores_prediction_mode: bool = True

    def prediction_mode_off(self):
        self.scores_prediction_mode = False

    def prediction_mode_on(self):
        self.scores_prediction_mode = True

    def forward(self, x):
        if not self.args.add_negative_patches_as_network_branch:
            embedding = self.patch_based_embedding(x)
            if self.args.use_avg_pool:
                embedding = self.avg_pool(embedding)
            if self.args.use_adaptive_avg_pool:
                embedding = self.adaptive_avg_pool(embedding)
            if self.args.use_batch_norm:
                embedding = self.batch_norm(embedding)
            embedding = self.bottle_neck_conv(embedding)
        else:
            embedding1, embedding2 = self.patch_based_embedding(x)

            if self.args.use_avg_pool:
                embedding1 = self.avg_pool(embedding1)
                embedding2 = self.avg_pool(embedding2)

            if self.args.use_adaptive_avg_pool:
                embedding1 = self.adaptive_avg_pool(embedding1)
                embedding2 = self.adaptive_avg_pool(embedding2)

            if self.args.use_batch_norm:
                embedding1 = self.batch_norm_1(embedding1)
                embedding2 = self.batch_norm_2(embedding2)

            embedding1 = self.bottle_neck_conv_1(embedding1)
            embedding2 = self.bottle_neck_conv_2(embedding2)

            # TODO when add_negative_patches_as_network_branch is True, try to perform ReLU on each separate embedding
            # if self.bottleneck_relu:
            #     embedding1 = self.bottleneck_relu(embedding1)
            #     embedding2 = self.bottleneck_relu(embedding2)

            embedding = embedding1 + embedding2

        if self.scores_prediction_mode:
            if self.args.use_relu_after_bottleneck:
                embedding = self.bottleneck_relu(embedding)
            embedding_flat = self.flatten(embedding)
            scores = self.final_layer(embedding_flat)
            return scores
        else:
            return embedding


class PatchBasedEmbedding(nn.Module):
    """
    Calculating the k-nearest-neighbors is implemented as convolution with bias, as was done in
    The Unreasonable Effectiveness of Patches in Deep Convolutional Kernels Methods
    (https://arxiv.org/pdf/2101.07528.pdf)
    Details can be found in Appendix B (page 13).
    """

    def __init__(self,
                 args: ArchitectureArgs,
                 kernel_convolution: torch.Tensor,
                 bias_convolution: torch.Tensor):
        super(PatchBasedEmbedding, self).__init__()

        self.args = args
        self.kernel_convolution = nn.Parameter(kernel_convolution, requires_grad=False)

        # The bias will be added to a tensor of shape (N, n_patches, H, W) to reshaping it to (1, n_patches, 1, 1)
        # will make the addition "broadcastable".
        self.bias_convolution = nn.Parameter(bias_convolution.view(1, -1, 1, 1), requires_grad=False)

        if args.add_flipped_patches:
            self.flipped_kernel = nn.Parameter(hflip(self.kernel_convolution), requires_grad=False)
        else:
            self.flipped_kernel = None

    def forward(self, images):
        conv_result_no_bias = F.conv2d(images, self.kernel_convolution)
        squared_distances = -1 * conv_result_no_bias + self.bias_convolution

        calc_negative_patches = (self.args.add_negative_patches_as_network_branch or
                                 self.args.add_negative_patches_as_more_patches)
        squared_distances_to_negative_patches = (conv_result_no_bias + self.bias_convolution if calc_negative_patches
                                                 else None)

        all_squared_distances = [squared_distances]

        if self.args.add_flipped_patches:
            conv_result_to_flipped_kernel_no_bias = F.conv2d(images, self.flipped_kernel)
            squared_distances_to_flipped_patches = -1 * conv_result_to_flipped_kernel_no_bias + self.bias_convolution
            all_squared_distances.append(squared_distances_to_flipped_patches)

        if self.args.add_negative_patches_as_more_patches:
            all_squared_distances.append(squared_distances_to_negative_patches)
            if self.args.add_flipped_patches:
                squared_distances_to_flipped_negative_patches = (conv_result_to_flipped_kernel_no_bias +
                                                                 self.bias_convolution)
                all_squared_distances.append(squared_distances_to_flipped_negative_patches)

        if self.args.add_flipped_patches or self.args.add_negative_patches_as_more_patches:
            squared_distances_to_all_patches = torch.cat(all_squared_distances, dim=1)
            k_nearest_patches_mask = calculate_smaller_than_kth_value_mask(squared_distances_to_all_patches,
                                                                           self.args.k_neighbors).float()
            return k_nearest_patches_mask
        else:
            k_nearest_patches_mask = calculate_smaller_than_kth_value_mask(squared_distances,
                                                                           self.args.k_neighbors).float()
            if self.args.add_negative_patches_as_network_branch:
                k_nearest_negative_patches_mask = calculate_smaller_than_kth_value_mask(
                    squared_distances_to_negative_patches, self.args.k_neighbors).float()
                return k_nearest_patches_mask, k_nearest_negative_patches_mask
            else:
                return k_nearest_patches_mask


@torch.no_grad()
<<<<<<< HEAD
def sample_random_patches(data_loader,
                          n_patches,
                          patch_size,
=======
def sample_random_patches(n_patches: int,
                          patch_size: int,
                          device: torch.device,
                          data_loader,
>>>>>>> 77587e99
                          existing_model: Optional[nn.Module] = None,
                          visualize: bool = False):
    """
    This function sample random patches from the data, given by the data-loader object.
    It samples random indices for the patches and then iterates over the dataset to extract them.
    It returns a (NumPy) array containing the patches.
    """
    rng = np.random.default_rng()

    batch_size = data_loader.batch_size
    n_images, height, width, channels = data_loader.dataset.data.shape
    if existing_model is not None:
<<<<<<< HEAD
        device = get_model_device(existing_model)
        channels, height, width = get_model_output_shape(existing_model)
=======
        channels, height, width = get_model_output_shape(existing_model, device)
>>>>>>> 77587e99

    spatial_size = height
    n_patches_per_row_or_col = spatial_size - patch_size + 1
    n_patches_per_image = n_patches_per_row_or_col ** 2
    n_patches_in_dataset = n_images * n_patches_per_image

    patches_indices_in_dataset = np.sort(rng.choice(n_patches_in_dataset, size=n_patches, replace=False))

    images_indices = patches_indices_in_dataset % n_images
    patches_indices_in_images = patches_indices_in_dataset // n_images
    patches_x_indices_in_images = patches_indices_in_images % n_patches_per_row_or_col
    patches_y_indices_in_images = patches_indices_in_images // n_patches_per_row_or_col

    batches_indices = images_indices // batch_size
    images_indices_in_batches = images_indices % batch_size

    patches = np.empty(shape=(n_patches, channels, patch_size, patch_size),
                       dtype=np.float32)

    for batch_index, (inputs, _) in enumerate(data_loader):
        if batch_index not in batches_indices:
            continue

        relevant_patches_mask = (batch_index == batches_indices)
        relevant_patches_indices = np.where(relevant_patches_mask)[0]

        if existing_model is not None:
            inputs = inputs.to(device)
            inputs = existing_model(inputs)
        inputs = inputs.cpu().numpy()

        for i in relevant_patches_indices:
            image_index_in_batch = images_indices_in_batches[i]
            patch_x_start = patches_x_indices_in_images[i]
            patch_y_start = patches_y_indices_in_images[i]
            patch_x_slice = slice(patch_x_start, patch_x_start + patch_size)
            patch_y_slice = slice(patch_y_start, patch_y_start + patch_size)

            patches[i] = inputs[image_index_in_batch, :, patch_x_slice, patch_y_slice]

            if visualize:
                visualize_image_patch_pair(image=inputs[image_index_in_batch], patch=patches[i],
                                           patch_x_start=patch_x_start, patch_y_start=patch_y_start)

    return patches


def visualize_image_patch_pair(image, patch, patch_x_start, patch_y_start):
    patch_size = patch.shape[0]
    rect = Rectangle(xy=(patch_y_start, patch_x_start),  # x and y are reversed on purpose...
                     width=patch_size, height=patch_size,
                     linewidth=1, edgecolor='red', facecolor='none')

    plt.figure()
    ax = plt.subplot(2, 1, 1)
    ax.imshow(np.transpose(image, axes=(1, 2, 0)))
    ax.add_patch(rect)
    ax = plt.subplot(2, 1, 2)
    ax.imshow(np.transpose(patch, axes=(1, 2, 0)))
    plt.show()


def unwhiten_patches(patches: np.ndarray, args: Args) -> np.ndarray:
    assert args.runtime.wwt_inv is not None, \
        "How did we reach the function 'unwhiten_patches' if the whitening matrix wasn't calculated yet?"

    patches_flattened = patches.reshape(patches.shape[0], -1)
    patches_orig_flattened = np.dot(patches_flattened, args.runtime.wwt_inv)
    patches_orig = patches_orig_flattened.reshape(patches.shape)

    return patches_orig


def get_extreme_patches_indices(norms_numpy, number_of_extreme_patches_to_show):
    partitioned_indices = np.argpartition(norms_numpy, number_of_extreme_patches_to_show)
    worst_patches_indices = partitioned_indices[:number_of_extreme_patches_to_show]
    partitioned_indices = np.argpartition(norms_numpy, len(norms_numpy) - number_of_extreme_patches_to_show)
    best_patches_indices = partitioned_indices[-number_of_extreme_patches_to_show:]

    return worst_patches_indices, best_patches_indices


def get_extreme_patches_unwhitened(model, args, worst_patches_indices, best_patches_indices):
    all_patches = model.patch_based_embedding.kernel_convolution.cpu().numpy()
    worst_patches = all_patches[worst_patches_indices]
    best_patches = all_patches[best_patches_indices]

    both_patches = np.concatenate([worst_patches, best_patches])
    both_patches_unwhitened = unwhiten_patches(both_patches, args)

    worst_patches_unwhitened = both_patches_unwhitened[:len(worst_patches)]
    best_patches_unwhitened = both_patches_unwhitened[len(best_patches):]

    return worst_patches_unwhitened, best_patches_unwhitened


def visualize_patches(model: ClassifierOnPatchBasedEmbedding, args: Args, n: int = 3):
    bottleneck_weight = model.bottle_neck_conv_1.weight.data.squeeze(dim=3).squeeze(dim=2)
    for norm_ord in [1, 2, np.inf]:
        norms = torch.linalg.norm(bottleneck_weight, ord=norm_ord, dim=0)
        norms_numpy = norms.cpu().numpy()
        wandb.log({f'L{norm_ord}_norm_patches_weights': wandb.Histogram(norms_numpy)}, step=training_step)

        worst_patches_indices, best_patches_indices = get_extreme_patches_indices(norms_numpy, n ** 2)
        worst_patches_unwhitened, best_patches_unwhitened = get_extreme_patches_unwhitened(
            model, args, worst_patches_indices, best_patches_indices)

        # Due to numerical issues sometimes the values are slightly outside [0,1] which causes annoying plt warning
        worst_patches_unwhitened = np.clip(worst_patches_unwhitened, 0, 1)
        best_patches_unwhitened = np.clip(best_patches_unwhitened, 0, 1)

        worst_patches_fig, worst_patches_axs = plt.subplots(n, n)
        best_patches_fig, best_patches_axs = plt.subplots(n, n)

        best_patches_fig.suptitle('Best patches (i.e. high norm)')
        worst_patches_fig.suptitle('Worst patches (i.e. low norm)')

        for i in range(n ** 2):
            row_index = i // n
            col_index = i % n
            best_patches_axs[row_index, col_index].imshow(best_patches_unwhitened[i].transpose(1, 2, 0),
                                                          vmin=0, vmax=1)
            worst_patches_axs[row_index, col_index].imshow(worst_patches_unwhitened[i].transpose(1, 2, 0),
                                                           vmin=0, vmax=1)
            best_patches_axs[row_index, col_index].axis('off')
            worst_patches_axs[row_index, col_index].axis('off')

        wandb.log({'best_patches': best_patches_fig, 'worst_patches': worst_patches_fig}, step=training_step)
        plt.close('all')  # Avoid memory consumption


@torch.no_grad()
def kill_weak_patches(model: ClassifierOnPatchBasedEmbedding, args: Args) -> ClassifierOnPatchBasedEmbedding:
    bottleneck_weight = model.bottle_neck_conv_1.weight.data.squeeze(dim=3).squeeze(dim=2)
    norms = torch.linalg.norm(bottleneck_weight, ord=1, dim=0)
    quantile = torch.quantile(norms, 1 - args.arch.survival_of_the_fittest_fraction_of_survivals)
    strong_patches_mask = torch.greater(norms, quantile)
    weak_patches_mask = torch.logical_not(strong_patches_mask)
    n_weak_patches = torch.sum(weak_patches_mask).cpu().numpy().item()
    kernel, bias = get_conv_kernel_and_bias(n_weak_patches, args.arch.patch_size, args)  # TODO existing model=?

    model.patch_based_embedding.kernel_convolution[weak_patches_mask, :, :, :] = kernel.to(args.env.device)
    model.patch_based_embedding.bias_convolution[:, weak_patches_mask, :, :] = bias.view(
        (1, n_weak_patches, 1, 1)).to(args.env.device)

    return model


training_step = 0


def train_model(args: Args,
                model: ClassifierOnPatchBasedEmbedding,
                dataloaders,
                criterion: nn.CrossEntropyLoss,
                optimizer: torch.optim.Optimizer,
                scheduler: torch.optim.lr_scheduler.MultiStepLR,
                inputs_preprocessing_function: Optional[Callable] = None):
    best_weights = copy.deepcopy(model.state_dict())
    best_accuracy = 0.0

    global training_step
    total_time = 0
    interval_accumulator = Accumulator()
    epoch_accumulator = Accumulator()

    for epoch in range(args.opt.epochs):
        # if epoch > 0:  # TODO temporary
        #     break
        # model_state = copy.deepcopy(model.state_dict())
        model.train()
        epoch_accumulator.reset()

        if (args.arch.survival_of_the_fittest_enabled and
                (epoch != 0) and
                (epoch % args.arch.survival_of_the_fittest_rate_of_evolution_in_epochs == 0)):
            model = kill_weak_patches(model, args)

        for inputs, labels in dataloaders['train']:
            # if np.random.binomial(n=1, p=0.1) == 1:  # TODO temporary
            #     break
            training_step += 1

            inputs = inputs.to(args.env.device)
            labels = labels.to(args.env.device)

            if inputs_preprocessing_function is not None:
                with torch.no_grad():
                    inputs = inputs_preprocessing_function(inputs)
                inputs = inputs.detach()  # TODO is it needed?

            loss, predictions = perform_train_step_regular(model, inputs, labels, criterion, optimizer)

            accumulator_kwargs = dict(mean_loss=loss,
                                      num_corrects=torch.sum(torch.eq(predictions, labels.data)).item(),
                                      n_samples=inputs.size(0))  # This equals the batch-size, except in the last batch

            epoch_accumulator.update(**accumulator_kwargs)
            interval_accumulator.update(**accumulator_kwargs)

            # if True:  # TODO temporary
            if training_step % args.env.log_interval == 0:
                wandb.log(data=interval_accumulator.get_dict(prefix='train'), step=training_step)
                # logger.info(f'{training_step=:10d} '
                #             f'loss={interval_accumulator.get_mean_loss():.4f} '
                #             f'acc={interval_accumulator.get_accuracy():.2f}%')
                interval_accumulator.reset()
                visualize_patches(model, args)

        # # For debugging purposes - verify that the weights of the model changed.
        # new_model_state = copy.deepcopy(model.state_dict())
        # for weight_name in new_model_state.keys():
        #     old_weight = model_state[weight_name]
        #     new_weight = new_model_state[weight_name]
        #     if torch.allclose(old_weight, new_weight):
        #         logger.warning(f'Weight \'{weight_name}\' of shape {list(new_weight.size())} did not change.')
        #     else:
        #         logger.debug(f'Weight \'{weight_name}\' of shape {list(new_weight.size())} changed.')
        # model_state = copy.deepcopy(new_model_state)

        epoch_test_loss, epoch_test_accuracy = evaluate_model(model, criterion, dataloaders['test'], args.env.device,
                                                              inputs_preprocessing_function)
        # epoch_test_loss, epoch_test_accuracy = 0.5, 90  # TODO temporary
        wandb.log(data={'test_accuracy': epoch_test_accuracy, 'test_loss': epoch_test_loss}, step=training_step)

        # if the current model reached the best results so far, deep copy the weights of the model.
        if epoch_test_accuracy > best_accuracy:
            best_accuracy = epoch_test_accuracy
            best_weights = copy.deepcopy(model.state_dict())

        scheduler.step()

        total_time = log_epoch_end(epoch_accumulator, total_time, args.opt.epochs, epoch,
                                   epoch_test_loss, epoch_test_accuracy)

    logger.info(f'Best test accuracy: {best_accuracy:.2f}%')

    model.load_state_dict(best_weights)  # load best model weights
    return model


def log_epoch_end(epoch_accumulator, total_time, total_epochs, current_epoch, epoch_test_loss, epoch_test_accuracy):
    epoch_time_elapsed = epoch_accumulator.get_time()
    updated_total_time = total_time + epoch_time_elapsed
    epochs_left = total_epochs - (current_epoch + 1)
    avg_epoch_time = updated_total_time / (current_epoch + 1)
    time_left = avg_epoch_time * epochs_left
    logger.info(f'Epoch {current_epoch + 1:0>3d}/{total_epochs:0>3d} '
                f'({str(timedelta(seconds=epoch_time_elapsed)).split(".")[0]}) | '
                f'ETA {str(timedelta(seconds=time_left)).split(".")[0]} | '
                f'Train '
                f'loss={epoch_accumulator.get_mean_loss():.4f} '
                f'acc={epoch_accumulator.get_accuracy():.2f}% | '
                f'Test '
                f'loss={epoch_test_loss:.4f} '
                f'acc={epoch_test_accuracy:.2f}%')

    return updated_total_time


def calc_covariance(tensor, mean):
    centered_tensor = tensor - mean
    return (centered_tensor @ centered_tensor.t()) / tensor.size(1)


@torch.no_grad()
def calc_mean_patch(dataloader,
                    patch_size,
                    agg_func: Callable,
                    existing_model: Optional[nn.Module] = None,
                    device: Optional[torch.device] = None):
    total_size = 0
    mean = None
    for inputs, _ in dataloader:
        # if total_size > 200:  # TODO temporary
        #     break

        if existing_model is not None:
            inputs = inputs.to(device)
            inputs = existing_model(inputs)
            inputs = inputs.cpu()

        # Unfold the input batch to its patches - shape (N, C*H*W, M) where M is the number of patches per image.
        patches = F.unfold(inputs, patch_size)

        # Replace the batch axis with the patch axis, to obtain shape (C*H*W, N, M)
        patches = patches.transpose(0, 1).contiguous()

        # Flatten the batch and n_patches axes, to obtain shape (C*H*W, N*M)
        patches = torch.flatten(patches, start_dim=1).double()

        # Perform the aggregation function over the batch-size and number of patches per image.
        # For example, when calculating mean it'll a (C*H*W)-dimensional vector,
        # and when calculating the covariance it will be a square matrix of shape (C*H*W, C*H*W)
        aggregated_patch = agg_func(patches)

        if mean is None:
            mean = torch.zeros_like(aggregated_patch)

        batch_size = inputs.size(0)
        mean = ((total_size / (total_size + batch_size)) * mean +
                (batch_size / (total_size + batch_size)) * aggregated_patch)

        total_size += batch_size

    return mean


def calc_whitening(args: Args, dataloader, existing_model: Optional[nn.Module] = None) -> np.ndarray:
    logger.info('Performing a first pass over the dataset to calculate the mean patch.')
    mean_patch = calc_mean_patch(dataloader, args.arch.patch_size,
                                 agg_func=partial(torch.mean, dim=1),
                                 existing_model=existing_model, device=args.env.device)
    logger.info('Performing a second pass over the dataset to calculate the covariance.')
    covariance = calc_mean_patch(dataloader, args.arch.patch_size,
                                 agg_func=partial(calc_covariance, mean=torch.unsqueeze(mean_patch, dim=-1)),
                                 existing_model=existing_model, device=args.env.device)

    eigenvalues, eigenvectors = np.linalg.eigh(covariance.cpu().numpy())

    inv_sqrt_eigenvalues = np.diag(1. / np.sqrt(eigenvalues + args.arch.whitening_regularization_factor))
    whitening_matrix = eigenvectors.dot(inv_sqrt_eigenvalues)
    whitening_matrix = whitening_matrix.astype(np.float32)

    return whitening_matrix


def get_conv_kernel_and_bias(n_patches: int,
                             patch_size: int,
                             args: Args,
                             existing_model: Optional[nn.Module] = None) -> Tuple[torch.Tensor, torch.Tensor]:
<<<<<<< HEAD
    clean_dataloaders = get_dataloaders(args.opt.batch_size,
                                        normalize_to_unit_gaussian=args.data.normalization_to_unit_gaussian,
                                        normalize_to_plus_minus_one=args.data.normalization_to_plus_minus_one)

    patches = sample_random_patches(clean_dataloaders['train'],
                                    args.arch.n_patches,
                                    args.arch.patch_size,
                                    existing_model)
=======
    clean_dataloaders = get_dataloaders(args.opt.batch_size)

    patches = sample_random_patches(n_patches, patch_size, args.env.device,
                                    clean_dataloaders['train'], existing_model, visualize=False)
>>>>>>> 77587e99
    patches_flattened = patches.reshape(patches.shape[0], -1)

    if args.arch.use_whitening:
        if args.runtime.whitening_matrix is None:
            args.runtime.whitening_matrix = calc_whitening(args, clean_dataloaders['train'], existing_model)
            args.runtime.wwt = np.dot(args.runtime.whitening_matrix, np.transpose(args.runtime.whitening_matrix))
            args.runtime.wwt_inv = np.linalg.inv(args.runtime.wwt)  # Might be used later for un-whitening

        kernel = np.dot(patches_flattened, args.runtime.wwt).reshape(patches.shape)
        bias = np.linalg.norm(patches_flattened.dot(args.runtime.whitening_matrix), axis=1) ** 2
    else:
        kernel = patches
        bias = np.linalg.norm(patches_flattened, axis=1) ** 2

    kernel = torch.from_numpy(kernel).float()
    bias = torch.from_numpy(bias).float()

    return kernel, bias


def train_patch_based_model(args: Args, existing_model: Optional[nn.Module] = None):
    device = torch.device(args.env.device)
    _, height, width = (3, 32, 32) if (existing_model is None) else get_model_output_shape(existing_model)
    input_image_spatial_size = height

    kernel, bias = get_conv_kernel_and_bias(args.arch.n_patches, args.arch.patch_size, args, existing_model)

    model = ClassifierOnPatchBasedEmbedding(args.arch, kernel, bias, input_image_spatial_size).to(device)

    # Initialize the args to wandb without the category prefix
    wandb.init(project='thesis', config=args.flattened_dict())
    wandb.watch(model)

    optimizer = torch.optim.SGD(model.parameters(), args.opt.learning_rate, args.opt.momentum,
                                weight_decay=args.opt.weight_decay)
    criterion = torch.nn.CrossEntropyLoss().to(device)
    scheduler = torch.optim.lr_scheduler.MultiStepLR(optimizer,
                                                     milestones=args.opt.learning_rate_decay_steps,
                                                     gamma=args.opt.learning_rate_decay_gamma)
    augmented_dataloaders = get_dataloaders(
        args.opt.batch_size,
        normalize_to_unit_gaussian=args.data.normalization_to_unit_gaussian,
        normalize_to_plus_minus_one=args.data.normalization_to_plus_minus_one,
        random_crop=args.data.random_crop,
        random_horizontal_flip=args.data.random_horizontal_flip
    )

    best_model = train_model(args, model, augmented_dataloaders, criterion, optimizer, scheduler,
                             inputs_preprocessing_function=existing_model)

    return best_model


def main():
    args = get_args(args_class=schemas.patches.Args)

    configure_logger(args.env.path)
    log_args(args)

    model = train_patch_based_model(args)

    if args.arch.depth == 2:
        model.eval()
        model.prediction_mode_off()
        # TODO remove gradients from the model computational-graph since they are no longer needed.
        model2 = train_patch_based_model(args, existing_model=model)


if __name__ == '__main__':
    main()<|MERGE_RESOLUTION|>--- conflicted
+++ resolved
@@ -15,7 +15,6 @@
 import yaml
 from torchvision.transforms.functional import hflip
 
-import schemas.patches
 import wandb
 
 import numpy as np
@@ -32,11 +31,14 @@
 from consts import CIFAR10_IMAGE_SIZE, N_CLASSES
 from schemas.patches import Args, ArchitectureArgs
 from utils import (configure_logger,
-                   create_out_dir,
                    get_dataloaders,
                    Accumulator,
                    perform_train_step_regular,
-                   evaluate_model, get_args, log_args, get_model_device, get_model_output_shape)
+                   evaluate_model, 
+                   get_args, 
+                   log_args, 
+                   get_model_device, 
+                   get_model_output_shape)
 
 """
 Ideas
@@ -271,16 +273,9 @@
 
 
 @torch.no_grad()
-<<<<<<< HEAD
 def sample_random_patches(data_loader,
                           n_patches,
                           patch_size,
-=======
-def sample_random_patches(n_patches: int,
-                          patch_size: int,
-                          device: torch.device,
-                          data_loader,
->>>>>>> 77587e99
                           existing_model: Optional[nn.Module] = None,
                           visualize: bool = False):
     """
@@ -293,12 +288,8 @@
     batch_size = data_loader.batch_size
     n_images, height, width, channels = data_loader.dataset.data.shape
     if existing_model is not None:
-<<<<<<< HEAD
         device = get_model_device(existing_model)
         channels, height, width = get_model_output_shape(existing_model)
-=======
-        channels, height, width = get_model_output_shape(existing_model, device)
->>>>>>> 77587e99
 
     spatial_size = height
     n_patches_per_row_or_col = spatial_size - patch_size + 1
@@ -429,7 +420,6 @@
         wandb.log({'best_patches': best_patches_fig, 'worst_patches': worst_patches_fig}, step=training_step)
         plt.close('all')  # Avoid memory consumption
 
-
 @torch.no_grad()
 def kill_weak_patches(model: ClassifierOnPatchBasedEmbedding, args: Args) -> ClassifierOnPatchBasedEmbedding:
     bottleneck_weight = model.bottle_neck_conv_1.weight.data.squeeze(dim=3).squeeze(dim=2)
@@ -499,7 +489,6 @@
             epoch_accumulator.update(**accumulator_kwargs)
             interval_accumulator.update(**accumulator_kwargs)
 
-            # if True:  # TODO temporary
             if training_step % args.env.log_interval == 0:
                 wandb.log(data=interval_accumulator.get_dict(prefix='train'), step=training_step)
                 # logger.info(f'{training_step=:10d} '
@@ -531,32 +520,25 @@
 
         scheduler.step()
 
-        total_time = log_epoch_end(epoch_accumulator, total_time, args.opt.epochs, epoch,
-                                   epoch_test_loss, epoch_test_accuracy)
+        epoch_time_elapsed = epoch_accumulator.get_time()
+        total_time += epoch_time_elapsed
+        epochs_left = args.opt.epochs - (epoch + 1)
+        avg_epoch_time = total_time / (epoch + 1)
+        time_left = avg_epoch_time * epochs_left
+        logger.info(f'Epoch {epoch + 1:0>3d}/{args.opt.epochs:0>3d} '
+                    f'({str(timedelta(seconds=epoch_time_elapsed)).split(".")[0]}) | '
+                    f'ETA {str(timedelta(seconds=time_left)).split(".")[0]} | '
+                    f'Train '
+                    f'loss={epoch_accumulator.get_mean_loss():.4f} '
+                    f'acc={epoch_accumulator.get_accuracy():.2f}% | '
+                    f'Test '
+                    f'loss={epoch_test_loss:.4f} '
+                    f'acc={epoch_test_accuracy:.2f}%')
 
     logger.info(f'Best test accuracy: {best_accuracy:.2f}%')
 
     model.load_state_dict(best_weights)  # load best model weights
     return model
-
-
-def log_epoch_end(epoch_accumulator, total_time, total_epochs, current_epoch, epoch_test_loss, epoch_test_accuracy):
-    epoch_time_elapsed = epoch_accumulator.get_time()
-    updated_total_time = total_time + epoch_time_elapsed
-    epochs_left = total_epochs - (current_epoch + 1)
-    avg_epoch_time = updated_total_time / (current_epoch + 1)
-    time_left = avg_epoch_time * epochs_left
-    logger.info(f'Epoch {current_epoch + 1:0>3d}/{total_epochs:0>3d} '
-                f'({str(timedelta(seconds=epoch_time_elapsed)).split(".")[0]}) | '
-                f'ETA {str(timedelta(seconds=time_left)).split(".")[0]} | '
-                f'Train '
-                f'loss={epoch_accumulator.get_mean_loss():.4f} '
-                f'acc={epoch_accumulator.get_accuracy():.2f}% | '
-                f'Test '
-                f'loss={epoch_test_loss:.4f} '
-                f'acc={epoch_test_accuracy:.2f}%')
-
-    return updated_total_time
 
 
 def calc_covariance(tensor, mean):
@@ -626,11 +608,8 @@
     return whitening_matrix
 
 
-def get_conv_kernel_and_bias(n_patches: int,
-                             patch_size: int,
-                             args: Args,
+def get_conv_kernel_and_bias(args: Args,
                              existing_model: Optional[nn.Module] = None) -> Tuple[torch.Tensor, torch.Tensor]:
-<<<<<<< HEAD
     clean_dataloaders = get_dataloaders(args.opt.batch_size,
                                         normalize_to_unit_gaussian=args.data.normalization_to_unit_gaussian,
                                         normalize_to_plus_minus_one=args.data.normalization_to_plus_minus_one)
@@ -639,12 +618,6 @@
                                     args.arch.n_patches,
                                     args.arch.patch_size,
                                     existing_model)
-=======
-    clean_dataloaders = get_dataloaders(args.opt.batch_size)
-
-    patches = sample_random_patches(n_patches, patch_size, args.env.device,
-                                    clean_dataloaders['train'], existing_model, visualize=False)
->>>>>>> 77587e99
     patches_flattened = patches.reshape(patches.shape[0], -1)
 
     if args.arch.use_whitening:
@@ -670,7 +643,7 @@
     _, height, width = (3, 32, 32) if (existing_model is None) else get_model_output_shape(existing_model)
     input_image_spatial_size = height
 
-    kernel, bias = get_conv_kernel_and_bias(args.arch.n_patches, args.arch.patch_size, args, existing_model)
+    kernel, bias = get_conv_kernel_and_bias(args, existing_model)
 
     model = ClassifierOnPatchBasedEmbedding(args.arch, kernel, bias, input_image_spatial_size).to(device)
 
@@ -699,7 +672,7 @@
 
 
 def main():
-    args = get_args(args_class=schemas.patches.Args)
+    args = get_args(args_class=Args)
 
     configure_logger(args.env.path)
     log_args(args)
