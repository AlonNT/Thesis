<<<<<<< HEAD
from typing import Optional
=======
import datetime

import numpy as np
import torch
import flatten_dict

from pathlib import Path
from typing import List, Literal, Optional
from pydantic import BaseModel, Extra, validator
from pydantic.types import PositiveInt, ConstrainedFloat, DirectoryPath

from consts import DATETIME_STRING_FORMAT


class NonNegativeFloat(ConstrainedFloat):
    ge = 0


class ProperFraction(ConstrainedFloat):
    gt = 0
    lt = 1


class ImmutableArgs(BaseModel):
    class Config:
        allow_mutation = True
        extra = Extra.forbid


class OptimizationArgs(ImmutableArgs):

    #: Number of epochs to train.
    epochs: PositiveInt = 80

    #: Mini batch size to use in each training-step.
    batch_size: PositiveInt = 128

    #: Momentum to use in SGD optimizer.
    momentum: ProperFraction = 0.9

    #: Amount of weight decay (regularization).
    weight_decay: NonNegativeFloat = 0

    # The initial learning-rate which might later be decayed.
    learning_rate: ProperFraction = 0.003

    #: Decay the learning-rate at these steps by a factor of `learning_rate_decay_gamma`.
    learning_rate_decay_steps: List[PositiveInt] = [50, 75]
>>>>>>> 77587e99

import flatten_dict
from pydantic import BaseModel, validator
from pydantic.types import PositiveInt

from schemas.data import DataArgs
from schemas.environment import EnvironmentArgs
from schemas.optimization import OptimizationArgs
from schemas.utils import ImmutableArgs, ProperFraction, NonNegativeFloat


class ArchitectureArgs(ImmutableArgs):

    #: Number of channels in the convolution layer which comes after the embedding.
    n_channels: PositiveInt = 128

    #: The number of patches.
    n_patches: PositiveInt = 2048

    #: The size of the patches.
    patch_size: PositiveInt = 6

    #: Whether to use average-pooling on the patch-based-embedding.
    use_avg_pool: bool = True

    #: The size of the kernel in the convolution layer after the patch-based-embedding (a.k.a. 'bottle-neck' layer).
    conv_kernel_size: PositiveInt = 1

    #: The size of the average-pooling layer after the patch-based-embedding.
    pool_size: PositiveInt = 5

    #: The stride of the average-pooling layer after the patch-based-embedding.
    pool_stride: PositiveInt = 3

    #: which k to use in the k-nearest-neighbors, as a fraction of the total number of patches.
    k_neighbors_fraction: ProperFraction = 0.4

    #: Which k to use in the k-nearest-neighbors.
    #: Will be calculated automatically from k_neighbors_fraction and n_patches.
    k_neighbors: Optional[PositiveInt] = None

    #: If true, use whitening on the patches.
    use_whitening: bool = True

    #: The regularization factor (a.k.a. lambda) of the whitening matrix.
    whitening_regularization_factor: NonNegativeFloat = 0.001

    #: Whether to use batch normalization after the patch-based-embedding.
    use_batch_norm: bool = True

    #: Whether to use ReLU after the bottleneck layer.
    use_relu_after_bottleneck: bool = False

    #: Whether to use the negative patches as well (i.e. original patches multiplied by -1).
    #: These patches are being used as a separate network branch, as the original paper.
    add_negative_patches_as_network_branch: bool = True

    #: Whether to use the negative patches as well (i.e. original patches multiplied by -1).
    #: These patches are being concatenated to the original patches so the dictionary size is multiplied by two.
    add_negative_patches_as_more_patches: bool = False

    #: Whether to use the negative patches as well (i.e. original patches multiplied by -1).
    add_flipped_patches: bool = False

    #: Whether to use the adaptive avg-pooling on the embedding output to get spatial size 6.
    use_adaptive_avg_pool: bool = True

    #: The depth of the neural-network, if greater than 1 then multiple base networks will be stacked together.
    depth: PositiveInt = 1

    survival_of_the_fittest_enabled: bool = False

    survival_of_the_fittest_fraction_of_survivals: ProperFraction = 0.25

    survival_of_the_fittest_rate_of_evolution_in_epochs: PositiveInt = 50

    @validator('k_neighbors', always=True, pre=True)
    def calculate_k_neighbors(cls, v, values):
        assert v is None, 'The argument k_neighbors should not be given, ' \
                          'it will be calculated automatically from k_neighbors_fraction and n_patches.'
        return int(values['k_neighbors_fraction'] * float(values['n_patches']))
    
    @validator('depth', always=True)
    def validate_depth(cls, v):
        assert v in {1, 2}, "Currently only depth 1 or 2 is supported."
        return v


<<<<<<< HEAD
=======
class EnvironmentArgs(ImmutableArgs):

    #: On which device to train.
    device: Literal['cpu', 'cuda:0', 'cuda:1', 'cuda:2', 'cuda:3', 'cuda:4', 'cuda:5', 'cuda:6', 'cuda:7'] = 'cpu'

    #: Output path for the experiment - a sub-directory named with the data and time will be created within.
    path: DirectoryPath = './experiments'

    #: How many iterations between each training log.
    log_interval: PositiveInt = 100

    @validator('path', always=True)
    def create_out_dir(cls, v: Path):
        datetime_string = datetime.datetime.now().strftime(DATETIME_STRING_FORMAT)
        out_dir = v / datetime_string
        out_dir.mkdir(exist_ok=True)  # exist_ok because this validator is being called multiple times (I think)
        return out_dir

    @validator('device')
    def validate_device_exists(cls, v):
        if v.startswith('cuda:'):
            assert torch.cuda.is_available(), f"CUDA is not available, so can't use device {v}"
            assert int(v[-1]) < torch.cuda.device_count(), f"GPU index {v[-1]} is higher than the number of GPUS."
        return v


class DataArgs(ImmutableArgs):
    #: Whether to normalize of the values to a unit gaussian.
    normalization_to_unit_gaussian: bool = True

    #: Whether to use random cropping which is padding of 4 followed by random crop.
    random_crop: bool = True

    #: Whether to use random horizontal flipping (with probability 0.5).
    random_horizontal_flip: bool = True

    #: Whether to normalize of the values to the interval [-1,+1].
    normalization_to_plus_minus_one: bool = False


class RunTimeArgs(BaseModel):
    whitening_matrix: Optional[np.ndarray] = None
    wwt: Optional[np.ndarray] = None
    wwt_inv: Optional[np.ndarray] = None

    class Config:
        arbitrary_types_allowed = True


>>>>>>> 77587e99
class Args(BaseModel):
    opt = OptimizationArgs()
    arch = ArchitectureArgs()
    env = EnvironmentArgs()
    data = DataArgs()
    runtime = RunTimeArgs()

    def flattened_dict(self, include_runtime_args: bool = False):
        """
        Returns the arguments as a flattened dictionary, without the category name (i.e. opt, arch, env, data).
        It's assumed that there is no field with the same name among different categories.
        """
        exclude_set = set() if include_runtime_args else {'runtime'}
        return {k[1]: v for k, v in flatten_dict.flatten(self.dict(exclude=exclude_set)).items()}<|MERGE_RESOLUTION|>--- conflicted
+++ resolved
@@ -1,57 +1,7 @@
-<<<<<<< HEAD
+import flatten_dict
+import numpy as np
+
 from typing import Optional
-=======
-import datetime
-
-import numpy as np
-import torch
-import flatten_dict
-
-from pathlib import Path
-from typing import List, Literal, Optional
-from pydantic import BaseModel, Extra, validator
-from pydantic.types import PositiveInt, ConstrainedFloat, DirectoryPath
-
-from consts import DATETIME_STRING_FORMAT
-
-
-class NonNegativeFloat(ConstrainedFloat):
-    ge = 0
-
-
-class ProperFraction(ConstrainedFloat):
-    gt = 0
-    lt = 1
-
-
-class ImmutableArgs(BaseModel):
-    class Config:
-        allow_mutation = True
-        extra = Extra.forbid
-
-
-class OptimizationArgs(ImmutableArgs):
-
-    #: Number of epochs to train.
-    epochs: PositiveInt = 80
-
-    #: Mini batch size to use in each training-step.
-    batch_size: PositiveInt = 128
-
-    #: Momentum to use in SGD optimizer.
-    momentum: ProperFraction = 0.9
-
-    #: Amount of weight decay (regularization).
-    weight_decay: NonNegativeFloat = 0
-
-    # The initial learning-rate which might later be decayed.
-    learning_rate: ProperFraction = 0.003
-
-    #: Decay the learning-rate at these steps by a factor of `learning_rate_decay_gamma`.
-    learning_rate_decay_steps: List[PositiveInt] = [50, 75]
->>>>>>> 77587e99
-
-import flatten_dict
 from pydantic import BaseModel, validator
 from pydantic.types import PositiveInt
 
@@ -138,48 +88,6 @@
         return v
 
 
-<<<<<<< HEAD
-=======
-class EnvironmentArgs(ImmutableArgs):
-
-    #: On which device to train.
-    device: Literal['cpu', 'cuda:0', 'cuda:1', 'cuda:2', 'cuda:3', 'cuda:4', 'cuda:5', 'cuda:6', 'cuda:7'] = 'cpu'
-
-    #: Output path for the experiment - a sub-directory named with the data and time will be created within.
-    path: DirectoryPath = './experiments'
-
-    #: How many iterations between each training log.
-    log_interval: PositiveInt = 100
-
-    @validator('path', always=True)
-    def create_out_dir(cls, v: Path):
-        datetime_string = datetime.datetime.now().strftime(DATETIME_STRING_FORMAT)
-        out_dir = v / datetime_string
-        out_dir.mkdir(exist_ok=True)  # exist_ok because this validator is being called multiple times (I think)
-        return out_dir
-
-    @validator('device')
-    def validate_device_exists(cls, v):
-        if v.startswith('cuda:'):
-            assert torch.cuda.is_available(), f"CUDA is not available, so can't use device {v}"
-            assert int(v[-1]) < torch.cuda.device_count(), f"GPU index {v[-1]} is higher than the number of GPUS."
-        return v
-
-
-class DataArgs(ImmutableArgs):
-    #: Whether to normalize of the values to a unit gaussian.
-    normalization_to_unit_gaussian: bool = True
-
-    #: Whether to use random cropping which is padding of 4 followed by random crop.
-    random_crop: bool = True
-
-    #: Whether to use random horizontal flipping (with probability 0.5).
-    random_horizontal_flip: bool = True
-
-    #: Whether to normalize of the values to the interval [-1,+1].
-    normalization_to_plus_minus_one: bool = False
-
-
 class RunTimeArgs(BaseModel):
     whitening_matrix: Optional[np.ndarray] = None
     wwt: Optional[np.ndarray] = None
@@ -189,7 +97,6 @@
         arbitrary_types_allowed = True
 
 
->>>>>>> 77587e99
 class Args(BaseModel):
     opt = OptimizationArgs()
     arch = ArchitectureArgs()
